--- conflicted
+++ resolved
@@ -219,12 +219,10 @@
 func (listener *Listener) createConn(netConn net.Conn) {
 	conn := newConn(netConn, listener.key, listener.cfg.ErrorLog, proto{}, listener.cfg.FlushRate)
 	conn.acceptedProto = append(listener.cfg.AcceptedProtocols, proto{})
-<<<<<<< HEAD
+
 	// Temporarily set the protocol to the latest: We don't know the actual protocol until we read the Login packet.
 	conn.proto = DefaultProtocol
-=======
 	conn.compression = listener.cfg.Compression
->>>>>>> f7fe4ae5
 	conn.pool = conn.proto.Packets()
 
 	conn.packetFunc = listener.cfg.PacketFunc
