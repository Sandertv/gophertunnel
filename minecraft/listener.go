--- conflicted
+++ resolved
@@ -49,13 +49,8 @@
 
 	listener net.Listener
 
-<<<<<<< HEAD
 	hijackingPong atomic.Value
-	incoming      chan *Conn
-	close         chan bool
-=======
 	incoming chan *Conn
->>>>>>> d19f9999
 }
 
 // Listen announces on the local network address. The network must be "tcp", "tcp4", "tcp6", "unix",
@@ -83,21 +78,13 @@
 		return err
 	}
 
-<<<<<<< HEAD
 	if listener.ErrorLog == nil {
 		listener.ErrorLog = log.New(os.Stderr, "", log.LstdFlags)
-=======
-	listener := &Listener{
-		ErrorLog: log.New(os.Stderr, "", log.LstdFlags),
-		listener: netListener,
-		incoming: make(chan *Conn),
->>>>>>> d19f9999
 	}
 	if listener.ServerName == "" {
 		listener.ServerName = "Minecraft Server"
 	}
 	listener.listener = netListener
-	listener.close = make(chan bool, 2)
 	listener.incoming = make(chan *Conn)
 	listener.hijackingPong.Store(false)
 
@@ -211,37 +198,6 @@
 		listener.playerCount++
 		listener.updatePongData()
 
-<<<<<<< HEAD
-		go func() {
-			defer func() {
-				_ = conn.Close()
-				listener.playerCount--
-				listener.updatePongData()
-			}()
-			for {
-				// We finally arrived at the packet decoding loop. We constantly decode packets that arrive
-				// and push them to the Conn so that they may be processed.
-				packets, err := conn.decoder.Decode()
-				if err != nil {
-					if !raknet.ErrConnectionClosed(err) {
-						listener.ErrorLog.Printf("error reading from client connection: %v\n", err)
-					}
-					return
-				}
-				for _, data := range packets {
-					loggedInBefore := conn.loggedIn
-					if err := conn.handleIncoming(data); err != nil {
-						listener.ErrorLog.Printf("error: %v", err)
-						return
-					}
-					if !loggedInBefore && conn.loggedIn {
-						// The connection was previously not logged in, but was after receiving this packet,
-						// meaning the connection is fully completely now. We add it to the channel so that
-						// a call to Accept() can receive it.
-						listener.incoming <- conn
-					}
-				}
-=======
 		go listener.handleConn(conn)
 	}
 }
@@ -251,6 +207,8 @@
 func (listener *Listener) handleConn(conn *Conn) {
 	defer func() {
 		_ = conn.Close()
+		listener.playerCount--
+		listener.updatePongData()
 	}()
 	for {
 		// We finally arrived at the packet decoding loop. We constantly decode packets that arrive
@@ -273,7 +231,6 @@
 				// meaning the connection is fully completely now. We add it to the channel so that
 				// a call to Accept() can receive it.
 				listener.incoming <- conn
->>>>>>> d19f9999
 			}
 		}
 	}
