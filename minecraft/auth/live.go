package auth

import (
<<<<<<< HEAD
	"encoding/json"
	"fmt"
	"golang.org/x/oauth2"
=======
	"context"
	"encoding/json"
	"fmt"
	"golang.org/x/oauth2"
	"golang.org/x/oauth2/microsoft"
>>>>>>> 32fe8f91
	"net/http"
	"net/url"
	"time"
)

// TokenSource holds an oauth2.TokenSource which uses device auth to get a code. The user authenticates using
// a code.
var TokenSource oauth2.TokenSource = tokenSource{}

<<<<<<< HEAD
=======
// RefreshTokenSource returns a new oauth2.TokenSource using the oauth2.Token passed that automatically
// refreshes the token everytime it expires.
func RefreshTokenSource(t *oauth2.Token) oauth2.TokenSource {
	c := oauth2.Config{
		ClientID: "0000000048183522",
		Endpoint: microsoft.LiveConnectEndpoint,
		Scopes:   []string{"service::user.auth.xboxlive.com::MBI_SSL"},
	}
	return c.TokenSource(context.Background(), t)
}

>>>>>>> 32fe8f91
// tokenSource implements the oauth2.TokenSource interface. It provides a method to get an oauth2.Token using
// device auth through a call to RequestLiveToken.
type tokenSource struct{}

// Token attempts to return a Live Connect token using the RequestLiveToken function.
func (t tokenSource) Token() (*oauth2.Token, error) {
	return RequestLiveToken()
}

// RequestLiveToken does a login request for Microsoft Live Connect using device auth. A login URL will be
// printed together with a user code which the user must use to submit.
// Once fully authenticated, an oauth2 token is returned which may be used to login to XBOX Live.
func RequestLiveToken() (*oauth2.Token, error) {
	d, err := startDeviceAuth()
	if err != nil {
		return nil, err
	}
	fmt.Println("Authenticate at", d.VerificationURI, "using the code", d.UserCode+".")
	ticker := time.NewTicker(time.Second * time.Duration(d.Interval))
	defer ticker.Stop()

	for range ticker.C {
		t, err := pollDeviceAuth(d.DeviceCode)
		if err != nil {
			return nil, fmt.Errorf("error polling for device auth: %w", err)
		}
		// If the token could not be obtained yet (authentication wasn't finished yet), the token is nil.
		// We just retry if this is the case.
		if t != nil {
			fmt.Println("Authentication successful.")
			return t, nil
		}
	}
	panic("unreachable")
}

// startDeviceAuth starts the device auth, retrieving a login URI for the user and a code the user needs to
// enter.
func startDeviceAuth() (*deviceAuthConnect, error) {
	resp, err := http.PostForm("https://login.live.com/oauth20_connect.srf", url.Values{
		"client_id":     []string{"0000000048183522"},
		"scope":         []string{"service::user.auth.xboxlive.com::MBI_SSL"},
		"response_type": []string{"device_code"},
	})
	if err != nil {
		return nil, fmt.Errorf("POST https://login.live.com/oauth20_connect.srf: %w", err)
<<<<<<< HEAD
	}
	defer func() {
		_ = resp.Body.Close()
	}()
	if resp.StatusCode != 200 {
		return nil, fmt.Errorf("POST https://login.live.com/oauth20_connect.srf: %v", resp.Status)
	}
=======
	}
	defer func() {
		_ = resp.Body.Close()
	}()
	if resp.StatusCode != 200 {
		return nil, fmt.Errorf("POST https://login.live.com/oauth20_connect.srf: %v", resp.Status)
	}
>>>>>>> 32fe8f91
	data := new(deviceAuthConnect)
	return data, json.NewDecoder(resp.Body).Decode(data)
}

// pollDeviceAuth polls the token endpoint for the device code. A token is returned if the user authenticated
// successfully. If the user has not yet authenticated, err is nil but the token is nil too.
func pollDeviceAuth(deviceCode string) (t *oauth2.Token, err error) {
	resp, err := http.PostForm("https://login.live.com/oauth20_token.srf", url.Values{
		"client_id":   []string{"0000000048183522"},
		"grant_type":  []string{"urn:ietf:params:oauth:grant-type:device_code"},
		"device_code": []string{deviceCode},
	})
	if err != nil {
		return nil, fmt.Errorf("POST https://login.live.com/oauth20_token.srf: %w", err)
	}
	defer func() {
		_ = resp.Body.Close()
	}()
	poll := new(deviceAuthPoll)
	if err := json.NewDecoder(resp.Body).Decode(poll); err != nil {
		return nil, fmt.Errorf("POST https://login.live.com/oauth20_token.srf: json decode: %w", err)
	}
	if poll.Error == "authorization_pending" {
		return nil, nil
	} else if poll.Error == "" {
		return &oauth2.Token{
			AccessToken:  poll.AccessToken,
			TokenType:    poll.TokenType,
			RefreshToken: poll.RefreshToken,
			Expiry:       time.Now().Add(time.Duration(poll.ExpiresIn) * time.Second),
		}, nil
	}
	return nil, fmt.Errorf("non-empty unknown poll error: %v", poll.Error)
}

type deviceAuthConnect struct {
	UserCode        string `json:"user_code"`
	DeviceCode      string `json:"device_code"`
	VerificationURI string `json:"verification_uri"`
	Interval        int    `json:"interval"`
	ExpiresIn       int    `json:"expiresIn"`
}

type deviceAuthPoll struct {
	Error        string `json:"error"`
	UserID       string `json:"user_id"`
	TokenType    string `json:"token_type"`
	Scope        string `json:"scope"`
	AccessToken  string `json:"access_token"`
	RefreshToken string `json:"refresh_token"`
	ExpiresIn    int    `json:"expires_in"`
}<|MERGE_RESOLUTION|>--- conflicted
+++ resolved
@@ -1,17 +1,11 @@
 package auth
 
 import (
-<<<<<<< HEAD
-	"encoding/json"
-	"fmt"
-	"golang.org/x/oauth2"
-=======
 	"context"
 	"encoding/json"
 	"fmt"
 	"golang.org/x/oauth2"
 	"golang.org/x/oauth2/microsoft"
->>>>>>> 32fe8f91
 	"net/http"
 	"net/url"
 	"time"
@@ -21,8 +15,6 @@
 // a code.
 var TokenSource oauth2.TokenSource = tokenSource{}
 
-<<<<<<< HEAD
-=======
 // RefreshTokenSource returns a new oauth2.TokenSource using the oauth2.Token passed that automatically
 // refreshes the token everytime it expires.
 func RefreshTokenSource(t *oauth2.Token) oauth2.TokenSource {
@@ -34,7 +26,6 @@
 	return c.TokenSource(context.Background(), t)
 }
 
->>>>>>> 32fe8f91
 // tokenSource implements the oauth2.TokenSource interface. It provides a method to get an oauth2.Token using
 // device auth through a call to RequestLiveToken.
 type tokenSource struct{}
@@ -81,7 +72,6 @@
 	})
 	if err != nil {
 		return nil, fmt.Errorf("POST https://login.live.com/oauth20_connect.srf: %w", err)
-<<<<<<< HEAD
 	}
 	defer func() {
 		_ = resp.Body.Close()
@@ -89,15 +79,6 @@
 	if resp.StatusCode != 200 {
 		return nil, fmt.Errorf("POST https://login.live.com/oauth20_connect.srf: %v", resp.Status)
 	}
-=======
-	}
-	defer func() {
-		_ = resp.Body.Close()
-	}()
-	if resp.StatusCode != 200 {
-		return nil, fmt.Errorf("POST https://login.live.com/oauth20_connect.srf: %v", resp.Status)
-	}
->>>>>>> 32fe8f91
 	data := new(deviceAuthConnect)
 	return data, json.NewDecoder(resp.Body).Decode(data)
 }
