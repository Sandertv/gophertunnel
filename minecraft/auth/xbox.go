package auth

import (
	"bytes"
	"context"
	"crypto/ecdsa"
	"crypto/elliptic"
	"crypto/rand"
	"crypto/sha256"
	"crypto/tls"
	"encoding/base64"
	"encoding/binary"
	"encoding/json"
	"fmt"
	"math/big"
	"net/http"
	"time"

	"github.com/google/uuid"
	"golang.org/x/oauth2"
)

// XBLToken holds info on the authorization token used for authenticating with XBOX Live.
type XBLToken struct {
	AuthorizationToken struct {
		DisplayClaims struct {
			UserInfo []struct {
				GamerTag string `json:"gtg"`
				XUID     string `json:"xid"`
				UserHash string `json:"uhs"`
			} `json:"xui"`
		}
		IssueInstant time.Time
		NotAfter     time.Time
		Token        string
	}
}

// SetAuthHeader returns a string that may be used for the 'Authorization' header used for Minecraft
// related endpoints that need an XBOX Live authenticated caller.
func (t XBLToken) SetAuthHeader(r *http.Request) {
	r.Header.Set("Authorization", fmt.Sprintf("XBL3.0 x=%v;%v", t.AuthorizationToken.DisplayClaims.UserInfo[0].UserHash, t.AuthorizationToken.Token))
}

// XBLTokenObtainer holds a live token and device token used for requesting XBL tokens.
type XBLTokenObtainer struct {
	key         *ecdsa.PrivateKey
	liveToken   *oauth2.Token
	deviceToken *deviceToken
	deviceType  Device
}

// NewXBLTokenObtainer creates a new XBLTokenObtainer from the live token passed.
func NewXBLTokenObtainer(liveToken *oauth2.Token, deviceType Device, ctx context.Context) (*XBLTokenObtainer, error) {
	if !liveToken.Valid() {
		return nil, fmt.Errorf("live token is no longer valid")
	}
	c := &http.Client{
		Transport: &http.Transport{
			TLSClientConfig: &tls.Config{
				Renegotiation: tls.RenegotiateOnceAsClient,
			},
		},
	}
	defer c.CloseIdleConnections()

	// We first generate an ECDSA private key which will be used to provide a 'ProofKey' to each of the
	// requests, and to sign these requests.
	key, err := ecdsa.GenerateKey(elliptic.P256(), rand.Reader)
	if err != nil {
		return nil, fmt.Errorf("generating ECDSA key: %w", err)
	}
	deviceToken, err := obtainDeviceToken(ctx, c, key, deviceType)
	if err != nil {
		return nil, err
	}
	return &XBLTokenObtainer{key: key, deviceToken: deviceToken, liveToken: liveToken, deviceType: deviceType}, nil
}

// RequestXBLToken requests an XBL token using the pair stored in the obtainer.
func (x *XBLTokenObtainer) RequestXBLToken(ctx context.Context, relyingParty string) (*XBLToken, error) {
	if !x.liveToken.Valid() {
		return nil, fmt.Errorf("live token is no longer valid")
	}
	if time.Now().After(x.deviceToken.NotAfter) {
		return nil, fmt.Errorf("device token is no longer valid") // dont refresh for now, device token stays valid for 14 days
	}
	c := &http.Client{
		Transport: &http.Transport{
			TLSClientConfig: &tls.Config{
				Renegotiation: tls.RenegotiateOnceAsClient,
			},
		},
	}
	defer c.CloseIdleConnections()
	return obtainXBLToken(ctx, c, x.key, x.liveToken, x.deviceToken, x.deviceType, relyingParty)
}

// RequestXBLToken calls [RequestXBLTokenDevice] with the default device info.
func RequestXBLToken(ctx context.Context, liveToken *oauth2.Token, relyingParty string) (*XBLToken, error) {
	return RequestXBLTokenDevice(ctx, liveToken, DeviceAndroid, relyingParty)
}

// RequestXBLTokenDevice requests an XBOX Live auth token using the passed Live token pair.
func RequestXBLTokenDevice(ctx context.Context, liveToken *oauth2.Token, deviceType Device, relyingParty string) (*XBLToken, error) {
	if !liveToken.Valid() {
		return nil, fmt.Errorf("live token is no longer valid")
	}
	c := &http.Client{
		Transport: &http.Transport{
			TLSClientConfig: &tls.Config{
				Renegotiation:      tls.RenegotiateOnceAsClient,
				InsecureSkipVerify: true,
			},
		},
	}
	defer c.CloseIdleConnections()

	// We first generate an ECDSA private key which will be used to provide a 'ProofKey' to each of the
	// requests, and to sign these requests.
	key, err := ecdsa.GenerateKey(elliptic.P256(), rand.Reader)
	if err != nil {
		return nil, fmt.Errorf("generating ECDSA key: %w", err)
	}
	deviceToken, err := obtainDeviceToken(ctx, c, key, deviceType)
	if err != nil {
		return nil, err
	}
	return obtainXBLToken(ctx, c, key, liveToken, deviceToken, deviceType, relyingParty)
}

func obtainXBLToken(ctx context.Context, c *http.Client, key *ecdsa.PrivateKey, liveToken *oauth2.Token, device *deviceToken, deviceType Device, relyingParty string) (*XBLToken, error) {
	data, err := json.Marshal(map[string]any{
		"AccessToken":       "t=" + liveToken.AccessToken,
<<<<<<< HEAD
		"AppId":             deviceType.ClientID,
		"deviceToken":       device.Token,
=======
		"AppId":             "0000000048183522",
		"DeviceToken":       device.Token,
>>>>>>> 081a9ff0
		"Sandbox":           "RETAIL",
		"UseModernGamertag": true,
		"SiteName":          "user.auth.xboxlive.com",
		"RelyingParty":      relyingParty,
		"ProofKey": map[string]any{
			"crv": "P-256",
			"alg": "ES256",
			"use": "sig",
			"kty": "EC",
			"x":   base64.RawURLEncoding.EncodeToString(padTo32Bytes(key.PublicKey.X)),
			"y":   base64.RawURLEncoding.EncodeToString(padTo32Bytes(key.PublicKey.Y)),
		},
	})
	if err != nil {
		return nil, fmt.Errorf("marshaling XBL auth request: %w", err)
	}

	req, err := http.NewRequestWithContext(ctx, "POST", "https://sisu.xboxlive.com/authorize", bytes.NewReader(data))
	if err != nil {
		return nil, fmt.Errorf("POST %v: %w", "https://sisu.xboxlive.com/authorize", err)
	}
	req.Header.Set("x-xbl-contract-version", "1")
	sign(req, data, key)

	resp, err := c.Do(req)
	if err != nil {
		return nil, fmt.Errorf("POST %v: %w", "https://sisu.xboxlive.com/authorize", err)
	}
	defer resp.Body.Close()

	updateServerTimeFromHeaders(resp.Header)

	if resp.StatusCode != 200 {
		// Xbox Live returns a custom error code in the x-err header.
		if errorCode := resp.Header.Get("x-err"); errorCode != "" {
			return nil, fmt.Errorf("POST %v: %v", "https://sisu.xboxlive.com/authorize", parseXboxErrorCode(errorCode))
		}
		return nil, fmt.Errorf("POST %v: %v", "https://sisu.xboxlive.com/authorize", resp.Status)
	}
	info := new(XBLToken)
	return info, json.NewDecoder(resp.Body).Decode(info)
}

// deviceToken is the token obtained by requesting a device token by posting to xblDeviceAuthURL. Its Token
// field may be used in a request to obtain the XSTS token.
type deviceToken struct {
	IssueInstant time.Time `json:"IssueInstant"`
	NotAfter     time.Time `json:"NotAfter"`
	Token        string
}

// obtainDeviceToken sends a POST request to the device auth endpoint using the ECDSA private key passed to
// sign the request.
func obtainDeviceToken(ctx context.Context, c *http.Client, key *ecdsa.PrivateKey, deviceType Device) (token *deviceToken, err error) {
	data, err := json.Marshal(map[string]any{
		"RelyingParty": "http://auth.xboxlive.com",
		"TokenType":    "JWT",
		"Properties": map[string]any{
			"AuthMethod": "ProofOfPossession",
			"Id":         "{" + uuid.New().String() + "}",
			"DeviceType": deviceType.DeviceType,
			"Version":    deviceType.Version,
			"ProofKey": map[string]any{
				"crv": "P-256",
				"alg": "ES256",
				"use": "sig",
				"kty": "EC",
				"x":   base64.RawURLEncoding.EncodeToString(padTo32Bytes(key.PublicKey.X)),
				"y":   base64.RawURLEncoding.EncodeToString(padTo32Bytes(key.PublicKey.Y)),
			},
		},
	})
	if err != nil {
		return nil, fmt.Errorf("marshaling device auth request: %w", err)
	}

	request, err := http.NewRequestWithContext(ctx, "POST", "https://device.auth.xboxlive.com/device/authenticate", bytes.NewReader(data))
	if err != nil {
		return nil, fmt.Errorf("POST %v: %w", "https://device.auth.xboxlive.com/device/authenticate", err)
	}
	request.Header.Set("x-xbl-contract-version", "1")
	sign(request, data, key)

	resp, err := c.Do(request)
	if err != nil {
		return nil, fmt.Errorf("POST %v: %w", "https://device.auth.xboxlive.com/device/authenticate", err)
	}

	updateServerTimeFromHeaders(resp.Header)

	defer resp.Body.Close()
	if resp.StatusCode != 200 {
		return nil, fmt.Errorf("POST %v: %v", "https://device.auth.xboxlive.com/device/authenticate", resp.Status)
	}
	token = &deviceToken{}
	return token, json.NewDecoder(resp.Body).Decode(token)
}

// sign signs the request passed containing the body passed. It signs the request using the ECDSA private key
// passed. If the request has a 'ProofKey' field in the Properties field, that key must be passed here.
func sign(request *http.Request, body []byte, key *ecdsa.PrivateKey) {
	serverTimeMu.Lock()
	currentServerDate := serverTime
	serverTimeMu.Unlock()
	var currentTime int64
	if !currentServerDate.IsZero() {
		currentTime = windowsTimestamp(currentServerDate)
	} else { // Should never happen
		currentTime = windowsTimestamp(time.Now())
	}

	hash := sha256.New()

	// Signature policy version (0, 0, 0, 1) + 0 byte.
	buf := bytes.NewBuffer([]byte{0, 0, 0, 1, 0})
	// Timestamp + 0 byte.
	_ = binary.Write(buf, binary.BigEndian, currentTime)
	buf.Write([]byte{0})
	hash.Write(buf.Bytes())

	// HTTP method, generally POST + 0 byte.
	hash.Write([]byte("POST"))
	hash.Write([]byte{0})
	// Request uri path + raw query + 0 byte.
	path := request.URL.Path
	if rq := request.URL.RawQuery; rq != "" {
		path += "?" + rq
	}
	hash.Write([]byte(path))
	hash.Write([]byte{0})

	// Authorization header if present, otherwise an empty string + 0 byte.
	hash.Write([]byte(request.Header.Get("Authorization")))
	hash.Write([]byte{0})

	// Body data (only up to a certain limit, but this limit is practically never reached) + 0 byte.
	hash.Write(body)
	hash.Write([]byte{0})

	// Sign the checksum produced, and combine the 'r' and 's' into a single signature.
	// Encode r and s as 32-byte, zero-padded big-endian values so the P-256 signature is always exactly 64 bytes long.
	r, s, _ := ecdsa.Sign(rand.Reader, key, hash.Sum(nil))
	signature := make([]byte, 64)
	r.FillBytes(signature[:32])
	s.FillBytes(signature[32:])

	// The signature begins with 12 bytes, the first being the signature policy version (0, 0, 0, 1) again,
	// and the other 8 the timestamp again.
	buf = bytes.NewBuffer([]byte{0, 0, 0, 1})
	_ = binary.Write(buf, binary.BigEndian, currentTime)

	// Append the signature to the other 12 bytes, and encode the signature with standard base64 encoding.
	sig := append(buf.Bytes(), signature...)
	request.Header.Set("Signature", base64.StdEncoding.EncodeToString(sig))
}

// windowsTimestamp returns a Windows specific timestamp. It has a certain offset from Unix time which must be
// accounted for.
func windowsTimestamp(t time.Time) int64 {
	return (t.Unix() + 11644473600) * 10000000
}

// padTo32Bytes converts a big.Int into a fixed 32-byte, zero-padded slice.
// This is used to ensure that the X and Y coordinates of the ECDSA public key are always 32 bytes long,
// because big.Int.Bytes() returns a minimal encoding which may sometimes be less than 32 bytes.
func padTo32Bytes(b *big.Int) []byte {
	out := make([]byte, 32)
	b.FillBytes(out)
	return out
}

// parseXboxError returns the message associated with an Xbox Live error code.
func parseXboxErrorCode(code string) string {
	switch code {
	case "2148916227":
		return "Your account was banned by Xbox for violating one or more Community Standards for Xbox and is unable to be used."
	case "2148916229":
		return "Your account is currently restricted and your guardian has not given you permission to play online. Login to https://account.microsoft.com/family/ and have your guardian change your permissions."
	case "2148916233":
		return "Your account currently does not have an Xbox profile. Please create one at https://signup.live.com/signup"
	case "2148916234":
		return "Your account has not accepted Xbox's Terms of Service. Please login and accept them."
	case "2148916235":
		return "Your account resides in a region that Xbox has not authorized use from. Xbox has blocked your attempt at logging in."
	case "2148916236":
		return "Your account requires proof of age. Please login to https://login.live.com/login.srf and provide proof of age."
	case "2148916237":
		return "Your account has reached its limit for playtime. Your account has been blocked from logging in."
	case "2148916238":
		return "The account date of birth is under 18 years and cannot proceed unless the account is added to a family by an adult."
	default:
		return fmt.Sprintf("unknown error code: %v", code)
	}
}<|MERGE_RESOLUTION|>--- conflicted
+++ resolved
@@ -132,13 +132,8 @@
 func obtainXBLToken(ctx context.Context, c *http.Client, key *ecdsa.PrivateKey, liveToken *oauth2.Token, device *deviceToken, deviceType Device, relyingParty string) (*XBLToken, error) {
 	data, err := json.Marshal(map[string]any{
 		"AccessToken":       "t=" + liveToken.AccessToken,
-<<<<<<< HEAD
 		"AppId":             deviceType.ClientID,
 		"deviceToken":       device.Token,
-=======
-		"AppId":             "0000000048183522",
-		"DeviceToken":       device.Token,
->>>>>>> 081a9ff0
 		"Sandbox":           "RETAIL",
 		"UseModernGamertag": true,
 		"SiteName":          "user.auth.xboxlive.com",
