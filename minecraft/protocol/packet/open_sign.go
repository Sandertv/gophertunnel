--- conflicted
+++ resolved
@@ -5,11 +5,7 @@
 )
 
 // OpenSign is sent by the server to open a sign for editing. As of 1.19.80, the player can interact with a sign to edit
-<<<<<<< HEAD
 // the text on both sides instead of just the front.
-=======
-// the text on either side instead of just the front.
->>>>>>> 5e54c5a5
 type OpenSign struct {
 	// Position is the position of the sign to edit. The client uses this position to get the data of the sign, including
 	// the existing text and formatting etc.
@@ -25,10 +21,6 @@
 }
 
 func (pk *OpenSign) Marshal(io protocol.IO) {
-<<<<<<< HEAD
-	io.BlockPos(&pk.Position)
-=======
 	io.UBlockPos(&pk.Position)
->>>>>>> 5e54c5a5
 	io.Bool(&pk.FrontSide)
 }