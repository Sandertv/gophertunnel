--- conflicted
+++ resolved
@@ -68,15 +68,9 @@
 		}
 	}
 
-<<<<<<< HEAD
-	data = append([]byte{header}, data...)
+	data = append(prepend, data...)
 	if encoder.encryption != nil {
-		// If the encryption session is not nil, encryption is enabled, meaning we should ctr the
-=======
-	data = append(prepend, data...)
-	if encoder.encrypt != nil {
 		// If the encryption session is not nil, encryption is enabled, meaning we should encrypt the
->>>>>>> cf7b7824
 		// compressed data of this packet.
 		data = encoder.encryption.Encrypt(data)
 	}
