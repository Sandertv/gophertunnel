--- conflicted
+++ resolved
@@ -20,13 +20,8 @@
 	// NewDecoder implements the packetReader interface.
 	pr packetReader
 
-<<<<<<< HEAD
-	compression Compression
-	encryption  Encryption
-=======
 	decompress bool
-	encrypt    *encrypt
->>>>>>> cf7b7824
+	encryption Encryption
 
 	checkPacketLimit bool
 }
