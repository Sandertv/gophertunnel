package minecraft

import (
	"bytes"
	"context"
	"crypto/ecdsa"
	"crypto/elliptic"
	cryptorand "crypto/rand"
	_ "embed"
	"encoding/base64"
	"encoding/json"
	"errors"
	"fmt"
	"log"
	rand2 "math/rand"
	"net"
	"os"
	"strconv"
	"strings"
	"time"

	"github.com/go-jose/go-jose/v3/jwt"
	"github.com/google/uuid"
	"github.com/sandertv/gophertunnel/minecraft/auth"
	"github.com/sandertv/gophertunnel/minecraft/protocol"
	"github.com/sandertv/gophertunnel/minecraft/protocol/login"
	"github.com/sandertv/gophertunnel/minecraft/protocol/packet"
	"golang.org/x/oauth2"
<<<<<<< HEAD
=======
	"log"
	"math/rand"
	"net"
	"os"
	"strconv"
	"strings"
	"time"
>>>>>>> cdcf5b47
)

// Dialer allows specifying specific settings for connection to a Minecraft server.
// The zero value of Dialer is used for the package level Dial function.
type Dialer struct {
	// ErrorLog is a log.Logger that errors that occur during packet handling of servers are written to. By
	// default, ErrorLog is set to one equal to the global logger.
	ErrorLog *log.Logger

	// ClientData is the client data used to login to the server with. It includes fields such as the skin,
	// locale and UUIDs unique to the client. If empty, a default is sent produced using defaultClientData().
	ClientData login.ClientData
	// IdentityData is the identity data used to login to the server with. It includes the username, UUID and
	// XUID of the player.
	// The IdentityData object is obtained using Minecraft auth if Email and Password are set. If not, the
	// object provided here is used, or a default one if left empty.
	IdentityData login.IdentityData

	// TokenSource is the source for Microsoft Live Connect tokens. If set to a non-nil oauth2.TokenSource,
	// this field is used to obtain tokens which in turn are used to authenticate to XBOX Live.
	// The minecraft/auth package provides an oauth2.TokenSource implementation (auth.tokenSource) to use
	// device auth to login.
	// If TokenSource is nil, the connection will not use authentication.
	TokenSource oauth2.TokenSource

	// PacketFunc is called whenever a packet is read from or written to the connection returned when using
	// Dialer.Dial(). It includes packets that are otherwise covered in the connection sequence, such as the
	// Login packet. The function is called with the header of the packet and its raw payload, the address
	// from which the packet originated, and the destination address.
	PacketFunc func(header packet.Header, payload []byte, src, dst net.Addr)

	// DownloadResourcePack is called individually for every texture and behaviour pack sent by the connection when
	// using Dialer.Dial(), and can be used to stop the pack from being downloaded. The function is called with the UUID
	// and version of the resource pack, the number of the current pack being downloaded, and the total amount of packs.
	// The boolean returned determines if the pack will be downloaded or not.
	DownloadResourcePack func(id uuid.UUID, version string, current, total int) bool

	// DisconnectOnUnknownPackets specifies if the connection should disconnect if packets received are not present
	// in the packet pool. If true, such packets lead to the connection being closed immediately.
	// If set to false, the packets will be returned as a packet.Unknown.
	DisconnectOnUnknownPackets bool

	// DisconnectOnInvalidPackets specifies if invalid packets (either too few bytes or too many bytes) should be
	// allowed. If true, such packets lead to the connection being closed immediately. If false,
	// packets with too many bytes will be returned while packets with too few bytes will be skipped.
	DisconnectOnInvalidPackets bool

	// ReadBatches is an option if you want to read batches instead of individual packets.
	ReadBatches bool

	// Protocol is the Protocol version used to communicate with the target server. By default, this field is
	// set to the current protocol as implemented in the minecraft/protocol package. Note that packets written
	// to and read from the Conn are always any of those found in the protocol/packet package, as packets
	// are converted from and to this Protocol.
	Protocol Protocol

	// FlushRate is the rate at which packets sent are flushed. Packets are buffered for a duration up to
	// FlushRate and are compressed/encrypted together to improve compression ratios. The lower this
	// time.Duration, the lower the latency but the less efficient both network and cpu wise.
	// The default FlushRate (when set to 0) is time.Second/20. If FlushRate is set negative, packets
	// will not be flushed automatically. In this case, calling `(*Conn).Flush()` is required after any
	// calls to `(*Conn).Write()` or `(*Conn).WritePacket()` to send the packets over network.
	FlushRate time.Duration

	IPAddress string

	// EnableClientCache, if set to true, enables the client blob cache for the client. This means that the
	// server will send chunks as blobs, which may be saved by the client so that chunks don't have to be
	// transmitted every time, resulting in less network transmission.
	EnableClientCache bool

	// KeepXBLIdentityData, if set to true, enables passing XUID and title ID to the target server
	// if the authentication token is not set. This is technically not valid and some servers might kick
	// the client when an XUID is present without logging in.
	// For getting this to work with BDS, authentication should be disabled.
	KeepXBLIdentityData bool
}

// Dial dials a Minecraft connection to the address passed over the network passed. The network is typically
// "raknet". A Conn is returned which may be used to receive packets from and send packets to.
//
// A zero value of a Dialer struct is used to initiate the connection. A custom Dialer may be used to specify
// additional behaviour.
func Dial(network, address string) (*Conn, error) {
	var d Dialer
	return d.Dial(network, address)
}

// DialTimeout dials a Minecraft connection to the address passed over the network passed. The network is
// typically "raknet". A Conn is returned which may be used to receive packets from and send packets to.
// If a connection is not established before the timeout ends, DialTimeout returns an error.
// DialTimeout uses a zero value of Dialer to initiate the connection.
func DialTimeout(network, address string, timeout time.Duration) (*Conn, error) {
	var d Dialer
	return d.DialTimeout(network, address, timeout)
}

// DialContext dials a Minecraft connection to the address passed over the network passed. The network is
// typically "raknet". A Conn is returned which may be used to receive packets from and send packets to.
// If a connection is not established before the context passed is cancelled, DialContext returns an error.
// DialContext uses a zero value of Dialer to initiate the connection.
func DialContext(ctx context.Context, network, address string) (*Conn, error) {
	var d Dialer
	return d.DialContext(ctx, network, address)
}

// Dial dials a Minecraft connection to the address passed over the network passed. The network is typically
// "raknet". A Conn is returned which may be used to receive packets from and send packets to.
func (d Dialer) Dial(network, address string) (*Conn, error) {
	ctx, cancel := context.WithTimeout(context.Background(), time.Second*30)
	defer cancel()
	return d.DialContext(ctx, network, address)
}

// DialTimeout dials a Minecraft connection to the address passed over the network passed. The network is
// typically "raknet". A Conn is returned which may be used to receive packets from and send packets to.
// If a connection is not established before the timeout ends, DialTimeout returns an error.
func (d Dialer) DialTimeout(network, address string, timeout time.Duration) (*Conn, error) {
	ctx, cancel := context.WithTimeout(context.Background(), timeout)
	defer cancel()
	return d.DialContext(ctx, network, address)
}

// DialContext dials a Minecraft connection to the address passed over the network passed. The network is
// typically "raknet". A Conn is returned which may be used to receive packets from and send packets to.
// If a connection is not established before the context passed is cancelled, DialContext returns an error.
func (d Dialer) DialContext(ctx context.Context, network, address string) (conn *Conn, err error) {
	key, _ := ecdsa.GenerateKey(elliptic.P384(), cryptorand.Reader)

	var chainData string
	if d.TokenSource != nil {
		chainData, err = authChain(ctx, d.TokenSource, key)
		if err != nil {
			return nil, &net.OpError{Op: "dial", Net: "minecraft", Err: err}
		}
		d.IdentityData = readChainIdentityData([]byte(chainData))
	}
	if d.ErrorLog == nil {
		d.ErrorLog = log.New(os.Stderr, "", log.LstdFlags)
	}
	if d.Protocol == nil {
		d.Protocol = DefaultProtocol
	}
	if d.FlushRate == 0 {
		d.FlushRate = time.Second / 20
	}

	n, ok := networkByID(network)
	if !ok {
		return nil, fmt.Errorf("dial: no network under id %v", network)
	}

	var pong []byte
	var netConn net.Conn
	if pong, err = n.PingContext(ctx, address); err == nil {
		netConn, err = n.DialContext(ctx, addressWithPongPort(pong, address))
	} else {
		netConn, err = n.DialContext(ctx, address)
	}
	if err != nil {
		return nil, err
	}

	conn = newConn(netConn, key, d.ErrorLog, d.Protocol, d.FlushRate, false, d.ReadBatches)
	conn.pool = conn.proto.Packets(false)
	conn.identityData = d.IdentityData
	conn.clientData = d.ClientData
	conn.packetFunc = d.PacketFunc
	conn.downloadResourcePack = d.DownloadResourcePack
	conn.cacheEnabled = d.EnableClientCache
	conn.disconnectOnInvalidPacket = d.DisconnectOnInvalidPackets
	conn.disconnectOnUnknownPacket = d.DisconnectOnUnknownPackets

	defaultIdentityData(&conn.identityData)
	defaultClientData(address, conn.identityData.DisplayName, &conn.clientData)

	var request []byte
	xuid := conn.identityData.XUID
	if d.TokenSource == nil {
		// We haven't logged into the user's XBL account. We create a login request with only one token
		// holding the identity data set in the Dialer after making sure we clear data from the identity data
		// that is only present when logged in.
		if !d.KeepXBLIdentityData {
			clearXBLIdentityData(&conn.identityData)
		}
		request = login.EncodeOffline(conn.identityData, conn.clientData, key)
	} else {
		// We login as an Android device and this will show up in the 'titleId' field in the JWT chain, which
		// we can't edit. We just enforce Android data for logging in.
		setAndroidData(&conn.clientData)

		request = login.Encode(chainData, conn.clientData, key)
		identityData, _, _, _ := login.Parse(request)
		// If we got the identity data from Minecraft auth, we need to make sure we set it in the Conn too, as
		// we are not aware of the identity data ourselves yet.
		conn.identityData = identityData
	}

	l, c := make(chan struct{}), make(chan struct{})
	go listenConn(conn, d.ErrorLog, l, c)

	conn.expect(packet.IDNetworkSettings, packet.IDPlayStatus)
	if err := conn.WritePacket(&packet.RequestNetworkSettings{ClientProtocol: d.Protocol.ID()}); err != nil {
		return nil, err
	}

	fchan := make(chan bool, 1)
	go func() {
		t := time.NewTicker(time.Millisecond * 50)
		for {
			select {
			case <-t.C:
				conn.Flush()
			case <-fchan:
				return
			}
		}
	}()

	select {
	case <-conn.close:
		fchan <- true
		return nil, conn.closeErr("dial")
	case <-ctx.Done():
		fchan <- true
		return nil, conn.wrap(ctx.Err(), "dial")
	case <-l:
		// We've received our network settings, so we can now send our login request.
		conn.expect(packet.IDServerToClientHandshake, packet.IDPlayStatus)
		jsn, err := json.Marshal(map[string]interface{}{
			"xuid":    xuid,
			"address": d.IPAddress,
		})
		if err != nil {
			return nil, err
		}

		if err := conn.WritePacket(&packet.ScriptMessage{
			Identifier: "oomph:authentication",
			Data:       jsn,
		}); err != nil {
			return nil, err
		}

		if err := conn.WritePacket(&packet.Login{ConnectionRequest: request, ClientProtocol: d.Protocol.ID()}); err != nil {
			return nil, err
		}
		_ = conn.Flush()

		select {
		case <-conn.close:
			fchan <- true
			return nil, conn.closeErr("dial")
		case <-ctx.Done():
			fchan <- true
			return nil, conn.wrap(ctx.Err(), "dial")
		case <-c:
			fchan <- true
			// We've connected successfully. We return the connection and no error.
			return conn, nil
		}
	}
}

// readChainIdentityData reads a login.IdentityData from the Mojang chain
// obtained through authentication.
func readChainIdentityData(chainData []byte) login.IdentityData {
	chain := struct{ Chain []string }{}
	if err := json.Unmarshal(chainData, &chain); err != nil {
		panic("invalid chain data from authentication: " + err.Error())
	}
	data := chain.Chain[1]
	claims := struct {
		ExtraData login.IdentityData `json:"extraData"`
	}{}
	tok, err := jwt.ParseSigned(data)
	if err != nil {
		panic("invalid chain data from authentication: " + err.Error())
	}
	if err := tok.UnsafeClaimsWithoutVerification(&claims); err != nil {
		panic("invalid chain data from authentication: " + err.Error())
	}
	if claims.ExtraData.Identity == "" {
		panic("chain data contained no data")
	}
	return claims.ExtraData
}

// listenConn listens on the connection until it is closed on another goroutine. The channel passed will
// receive a value once the connection is logged in.
func listenConn(conn *Conn, logger *log.Logger, l, c chan struct{}) {
	defer func() {
		_ = conn.Close()
	}()
	for {
		// We finally arrived at the packet decoding loop. We constantly decode packets that arrive
		// and push them to the Conn so that they may be processed.
		packets, err := conn.dec.Decode()
		if err != nil {
			if !errors.Is(err, net.ErrClosed) {
				logger.Printf("dialer conn: %v\n", err)
			}
			return
		}

		if conn.readBatches {
			loggedInBefore, readyToLoginBefore := conn.loggedIn, conn.readyToLogin
			if err := conn.receiveMultiple(packets); err != nil {
				logger.Printf("error: %v", err)
				return
			}

			if !readyToLoginBefore && conn.readyToLogin {
				// This is the signal that the connection is ready to login, so we put a value in the channel so that
				// it may be detected.
				l <- struct{}{}
			}

			if !loggedInBefore && conn.loggedIn {
				// This is the signal that the connection was considered logged in, so we put a value in the channel so
				// that it may be detected.
				c <- struct{}{}
			}

			continue
		}
		
		for _, data := range packets {
			loggedInBefore, readyToLoginBefore := conn.loggedIn, conn.readyToLogin
			if err := conn.receive(data); err != nil {
				logger.Printf("dialer conn: %v", err)
				return
			}
			if !readyToLoginBefore && conn.readyToLogin {
				// This is the signal that the connection is ready to login, so we put a value in the channel so that
				// it may be detected.
				l <- struct{}{}
			}
			if !loggedInBefore && conn.loggedIn {
				// This is the signal that the connection was considered logged in, so we put a value in the channel so
				// that it may be detected.
				c <- struct{}{}
			}
		}
	}
}

// authChain requests the Minecraft auth JWT chain using the credentials passed. If successful, an encoded
// chain ready to be put in a login request is returned.
func authChain(ctx context.Context, src oauth2.TokenSource, key *ecdsa.PrivateKey) (string, error) {
	// Obtain the Live token, and using that the XSTS token.
	liveToken, err := src.Token()
	if err != nil {
		return "", fmt.Errorf("request Live Connect token: %w", err)
	}
	xsts, err := auth.RequestXBLToken(ctx, liveToken, "https://multiplayer.minecraft.net/")
	if err != nil {
		return "", fmt.Errorf("request XBOX Live token: %w", err)
	}

	// Obtain the raw chain data using the
	chain, err := auth.RequestMinecraftChain(ctx, xsts, key)
	if err != nil {
		return "", fmt.Errorf("request Minecraft auth chain: %w", err)
	}
	return chain, nil
}

//go:embed skin_resource_patch.json
var skinResourcePatch []byte

//go:embed skin_geometry.json
var skinGeometry []byte

// defaultClientData edits the ClientData passed to have defaults set to all fields that were left unchanged.
func defaultClientData(address, username string, d *login.ClientData) {
	d.ServerAddress = address
	d.ThirdPartyName = username
	if d.DeviceOS == 0 {
		d.DeviceOS = protocol.DeviceAndroid
	}
	if d.GameVersion == "" {
		d.GameVersion = protocol.CurrentVersion
	}
	if d.ClientRandomID == 0 {
		d.ClientRandomID = rand.Int63()
	}
	if d.DeviceID == "" {
		d.DeviceID = uuid.New().String()
	}
	if d.LanguageCode == "" {
		d.LanguageCode = "en_GB"
	}
	if d.PlayFabID == "" {
		d.PlayFabID = uuid.New().String()
	}
	if d.AnimatedImageData == nil {
		d.AnimatedImageData = make([]login.SkinAnimation, 0)
	}
	if d.PersonaPieces == nil {
		d.PersonaPieces = make([]login.PersonaPiece, 0)
	}
	if d.PieceTintColours == nil {
		d.PieceTintColours = make([]login.PersonaPieceTintColour, 0)
	}
	if d.SelfSignedID == "" {
		d.SelfSignedID = uuid.New().String()
	}
	if d.SkinID == "" {
		d.SkinID = uuid.New().String()
	}
	if d.SkinData == "" {
		d.SkinData = base64.StdEncoding.EncodeToString(bytes.Repeat([]byte{0, 0, 0, 255}, 32*64))
		d.SkinImageHeight = 32
		d.SkinImageWidth = 64
	}
	if d.SkinResourcePatch == "" {
		d.SkinResourcePatch = base64.StdEncoding.EncodeToString(skinResourcePatch)
	}
	if d.SkinGeometry == "" {
		d.SkinGeometry = base64.StdEncoding.EncodeToString(skinGeometry)
	}
	if d.SkinGeometryVersion == "" {
		d.SkinGeometryVersion = base64.StdEncoding.EncodeToString([]byte("0.0.0"))
	}
}

// setAndroidData ensures the login.ClientData passed matches settings you would see on an Android device.
func setAndroidData(data *login.ClientData) {
	data.DeviceOS = protocol.DeviceAndroid
	data.GameVersion = protocol.CurrentVersion
}

// clearXBLIdentityData clears data from the login.IdentityData that is only set when a player is logged into
// XBOX Live.
func clearXBLIdentityData(data *login.IdentityData) {
	data.XUID = ""
	data.TitleID = ""
}

// defaultIdentityData edits the IdentityData passed to have defaults set to all fields that were left
// unchanged.
func defaultIdentityData(data *login.IdentityData) {
	if data.Identity == "" {
		data.Identity = uuid.New().String()
	}
	if data.DisplayName == "" {
		data.DisplayName = "Steve"
	}
}

// splitPong splits the pong data passed by ;, taking into account escaping these.
func splitPong(s string) []string {
	var runes []rune
	var tokens []string
	inEscape := false
	for _, r := range s {
		switch {
		case r == '\\':
			inEscape = true
		case r == ';':
			tokens = append(tokens, string(runes))
			runes = runes[:0]
		case inEscape:
			inEscape = false
			fallthrough
		default:
			runes = append(runes, r)
		}
	}
	return append(tokens, string(runes))
}

// addressWithPongPort parses the redirect IPv4 port from the pong and returns the address passed with the port
// found if present, or the original address if not.
func addressWithPongPort(pong []byte, address string) string {
	frag := splitPong(string(pong))
	if len(frag) > 10 {
		portStr := frag[10]
		port, err := strconv.Atoi(portStr)
		// Vanilla (realms, in particular) will sometimes send port 19132 when you ping a port that isn't 19132 already,
		// but we should ignore that.
		if err != nil || port == 19132 {
			return address
		}
		// Remove the port from the address.
		addressParts := strings.Split(address, ":")
		address = strings.Join(strings.Split(address, ":")[:len(addressParts)-1], ":")
		return address + ":" + portStr
	}
	return address
}<|MERGE_RESOLUTION|>--- conflicted
+++ resolved
@@ -12,12 +12,13 @@
 	"errors"
 	"fmt"
 	"log"
-	rand2 "math/rand"
 	"net"
 	"os"
 	"strconv"
 	"strings"
 	"time"
+
+	"math/rand"
 
 	"github.com/go-jose/go-jose/v3/jwt"
 	"github.com/google/uuid"
@@ -26,16 +27,6 @@
 	"github.com/sandertv/gophertunnel/minecraft/protocol/login"
 	"github.com/sandertv/gophertunnel/minecraft/protocol/packet"
 	"golang.org/x/oauth2"
-<<<<<<< HEAD
-=======
-	"log"
-	"math/rand"
-	"net"
-	"os"
-	"strconv"
-	"strings"
-	"time"
->>>>>>> cdcf5b47
 )
 
 // Dialer allows specifying specific settings for connection to a Minecraft server.
@@ -362,7 +353,7 @@
 
 			continue
 		}
-		
+
 		for _, data := range packets {
 			loggedInBefore, readyToLoginBefore := conn.loggedIn, conn.readyToLogin
 			if err := conn.receive(data); err != nil {
