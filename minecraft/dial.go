--- conflicted
+++ resolved
@@ -340,13 +340,7 @@
 
 // defaultClientData edits the ClientData passed to have defaults set to all fields that were left unchanged.
 func defaultClientData(address, username string, d *login.ClientData) {
-<<<<<<< HEAD
-	d.ServerAddress = address
-=======
-	rand2.Seed(time.Now().Unix())
-
-	//d.ServerAddress = address this is very bad for lunar xd
->>>>>>> bde66b02
+  //d.ServerAddress = address this is very bad for lunar xd
 	d.ThirdPartyName = username
 	if d.DeviceOS == 0 {
 		d.DeviceOS = protocol.DeviceAndroid
