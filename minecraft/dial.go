--- conflicted
+++ resolved
@@ -10,7 +10,6 @@
 	"encoding/base64"
 	"encoding/json"
 	"fmt"
-<<<<<<< HEAD
 	"log"
 	rand2 "math/rand"
 	"net"
@@ -19,9 +18,7 @@
 	"strings"
 	"time"
 
-=======
 	"github.com/go-jose/go-jose/v3/jwt"
->>>>>>> cf7b7824
 	"github.com/google/uuid"
 	"github.com/sandertv/go-raknet"
 	"github.com/sandertv/gophertunnel/minecraft/auth"
@@ -29,17 +26,6 @@
 	"github.com/sandertv/gophertunnel/minecraft/protocol/login"
 	"github.com/sandertv/gophertunnel/minecraft/protocol/packet"
 	"golang.org/x/oauth2"
-<<<<<<< HEAD
-	"gopkg.in/square/go-jose.v2/jwt"
-=======
-	"log"
-	rand2 "math/rand"
-	"net"
-	"os"
-	"strconv"
-	"strings"
-	"time"
->>>>>>> cf7b7824
 )
 
 // Dialer allows specifying specific settings for connection to a Minecraft server.
@@ -104,7 +90,7 @@
 	// calls to `(*Conn).Write()` or `(*Conn).WritePacket()` to send the packets over network.
 	FlushRate time.Duration
 
-    IPAddress string
+	IPAddress string
 
 	// EnableClientCache, if set to true, enables the client blob cache for the client. This means that the
 	// server will send chunks as blobs, which may be saved by the client so that chunks don't have to be
@@ -270,7 +256,7 @@
 		// We've received our network settings, so we can now send our login request.
 		conn.expect(packet.IDServerToClientHandshake, packet.IDPlayStatus)
 		jsn, err := json.Marshal(map[string]interface{}{
-			"xuid": xuid,
+			"xuid":    xuid,
 			"address": d.IPAddress,
 		})
 		if err != nil {
